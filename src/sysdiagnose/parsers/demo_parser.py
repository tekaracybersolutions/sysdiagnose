--- conflicted
+++ resolved
@@ -1,12 +1,8 @@
 #! /usr/bin/env python3
 
 import os
-<<<<<<< HEAD
 import json
 from sysdiagnose.utils.base import BaseParserInterface, logger
-=======
-from sysdiagnose.utils.base import BaseParserInterface
->>>>>>> 21d8a0fa
 
 
 class DemoParser(BaseParserInterface):
@@ -29,36 +25,12 @@
         result = []
         log_files = self.get_log_files()
         for log_file in log_files:
-<<<<<<< HEAD
-            logger.info(f"Processing file {log_file}", extra={'parser': __name__, 'log_file': log_file})
-            pass
-        return json_object
-
-    def parse_path_to_folder(self, path: str, output_folder: str) -> bool:
-        '''
-        this is the function that will be called
-        '''
-        try:
-            json_object = {}
-            log_files = self.get_log_files(path)
-            for log_file in log_files:
-                pass
-            # ideally stream to the file directly
-            output_folder = os.path.join(output_folder, __name__.split('.')[-1])
-            os.makedirs(output_folder, exist_ok=True)
-            with open(os.path.join(output_folder, "demo_output.json"), "w") as f:
-                json.dump(json_object, f)
-            return True
-        except Exception as e:
-            logger.exception("Error")
-            return False
-=======
             entry = {}
 
             # timestamp = datetime.strptime(item['timestamp'], '%Y-%m-%d %H:%M:%S.%f %z')
             # entry['datetime'] = timestamp.isoformat(timespec='microseconds')
             # entry['timestamp'] = timestamp.timestamp()
             result.append(entry)
-            pass
-        return result
->>>>>>> 21d8a0fa
+            logger.info(f"Processing file {log_file}, new entry added", extra={'log_file': log_file, 'entry': entry})
+
+         return result