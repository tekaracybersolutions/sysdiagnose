#! /usr/bin/env python3

# For Python3
# Script to print from powerlogs (last 3 days of logs)
# Author: david@autopsit.org

import glob
import os
<<<<<<< HEAD
from sysdiagnose.utils.base import BaseParserInterface, logger
from datetime import datetime, timezone
=======
from sysdiagnose.utils.base import BaseParserInterface
from sysdiagnose.utils.apollo import Apollo
>>>>>>> 08faf0c4


class PowerLogsParser(BaseParserInterface):
    description = 'Parsing powerlogs database'
    json_pretty = False
    format = 'jsonl'

    def __init__(self, config: dict, case_id: str):
        super().__init__(__file__, config, case_id)

    def get_log_files(self) -> list:
        """
            Get the list of log files to be parsed
        """
        log_files_globs = [
            'logs/powerlogs/powerlog_*',
            'logs/powerlogs/log_*'  # LATER is this file of interest?
        ]
        log_files = []
        for log_files_glob in log_files_globs:
            log_files.extend(glob.glob(os.path.join(self.case_data_subfolder, log_files_glob)))

        return log_files

    def execute(self) -> list:
        result = []
        apollo = Apollo(os_version='yolo')  # FIXME get right OS version, but also update the Apollo modules to be aware of the latest OS versions
        for logfile in self.get_log_files():
            result.extend(apollo.parse_db(db_fname=logfile, db_type='CurrentPowerlog.PLSQL'))

<<<<<<< HEAD
                    try:
                        timestamp = datetime.fromtimestamp(value['timestamp'], tz=timezone.utc)
                        value['db_table'] = key
                        value['datetime'] = timestamp.isoformat(timespec='microseconds')
                        value['timestamp'] = timestamp.timestamp()
                        result.append(value)
                    except TypeError:
                        # skip "None" values and such
                        pass

        logger.warning("Skipped the following tables as there are not timestamps:")
        [logger.warning(f"  {table}") for table in skipped]
        return result

    def parse_file_to_json(path: str) -> dict:
        return sqlite2json.sqlite2struct(path)
=======
        return result
>>>>>>> 08faf0c4
<|MERGE_RESOLUTION|>--- conflicted
+++ resolved
@@ -6,13 +6,8 @@
 
 import glob
 import os
-<<<<<<< HEAD
-from sysdiagnose.utils.base import BaseParserInterface, logger
-from datetime import datetime, timezone
-=======
 from sysdiagnose.utils.base import BaseParserInterface
 from sysdiagnose.utils.apollo import Apollo
->>>>>>> 08faf0c4
 
 
 class PowerLogsParser(BaseParserInterface):
@@ -43,23 +38,4 @@
         for logfile in self.get_log_files():
             result.extend(apollo.parse_db(db_fname=logfile, db_type='CurrentPowerlog.PLSQL'))
 
-<<<<<<< HEAD
-                    try:
-                        timestamp = datetime.fromtimestamp(value['timestamp'], tz=timezone.utc)
-                        value['db_table'] = key
-                        value['datetime'] = timestamp.isoformat(timespec='microseconds')
-                        value['timestamp'] = timestamp.timestamp()
-                        result.append(value)
-                    except TypeError:
-                        # skip "None" values and such
-                        pass
-
-        logger.warning("Skipped the following tables as there are not timestamps:")
-        [logger.warning(f"  {table}") for table in skipped]
-        return result
-
-    def parse_file_to_json(path: str) -> dict:
-        return sqlite2json.sqlite2struct(path)
-=======
-        return result
->>>>>>> 08faf0c4
+        return result